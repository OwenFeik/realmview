--- conflicted
+++ resolved
@@ -5,25 +5,6 @@
 // Events processed by Scene
 #[derive(Clone, Debug, Deserialize, Serialize)]
 pub enum SceneEvent {
-<<<<<<< HEAD
-    Dummy,                               // To trigger redraws, etc
-    EventSet(Vec<SceneEvent>),           // Collection of other events
-    LayerLocked(Id, bool),               // (layer, status)
-    LayerMove(Id, i32, bool),            // (layer, starting_z, up)
-    LayerNew(Id, String, i32),           // (local_id, title, z)
-    LayerRemove(Id),                     // (layer)
-    LayerRename(Id, String, String),     // (layer, old_title, new_title)
-    LayerRestore(Id),                    // (layer)
-    LayerVisibility(Id, bool),           // (layer, status)
-    SceneDimensions(u32, u32, u32, u32), // (old_w, old_h, new_w, new_h)
-    SceneTitle(Option<String>, String),  // (old_title, new_title)
-    SpriteLayer(Id, Id, Id),             // (sprite, old_layer, new_layer)
-    SpriteMove(Id, Rect, Rect),          // (sprite, from, to)
-    SpriteNew(Sprite, Id),               // (new_sprite, layer)
-    SpriteRemove(Id),                    // (sprite)
-    SpriteRestore(Id),                   // (sprite)
-    SpriteTexture(Id, Id, Id),           // (sprite, old_texture, new_texture)
-=======
     Dummy,                                        // To trigger redraws, etc
     EventSet(Vec<SceneEvent>),                    // Collection of other events
     LayerLocked(Id, bool),                        // (layer, status)
@@ -33,6 +14,8 @@
     LayerRename(Id, String, String),              // (layer, old_title, new_title)
     LayerRestore(Id),                             // (layer)
     LayerVisibility(Id, bool),                    // (layer, status)
+    SceneDimensions(u32, u32, u32, u32),          // (old_w, old_h, new_w, new_h)
+    SceneTitle(Option<String>, String),           // (old_title, new_title)
     SpriteLayer(Id, Id, Id),                      // (sprite, old_layer, new_layer)
     SpriteMove(Id, Rect, Rect),                   // (sprite, from, to)
     SpriteNew(Sprite, Id),                        // (new_sprite, layer)
@@ -40,7 +23,6 @@
     SpriteRestore(Id),                            // (sprite)
     SpriteShape(Id, SpriteShape, SpriteShape),    // (sprite, old, new)
     SpriteVisual(Id, SpriteVisual, SpriteVisual), // (sprite, old, new)
->>>>>>> e075c2b2
 }
 
 impl SceneEvent {
@@ -71,8 +53,8 @@
                 | Self::SpriteNew(..)
                 | Self::SpriteRemove(..)
                 | Self::SpriteRestore(..)
-<<<<<<< HEAD
-                | Self::SpriteTexture(..)
+                | Self::SpriteShape(..)
+                | Self::SpriteVisual(..)
         ) {
             true
         } else if let Self::EventSet(events) = self {
@@ -80,11 +62,6 @@
         } else {
             false
         }
-=======
-                | Self::SpriteShape(..)
-                | Self::SpriteVisual(..)
-        )
->>>>>>> e075c2b2
     }
 
     // If is_sprite or is_layer is true, this will be safe to unwrap.
